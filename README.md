--- conflicted
+++ resolved
@@ -1,20 +1,12 @@
-<<<<<<< HEAD
 > ⚠️ **No longer actively maintained**. 
 > In case there will be a higher demand and more known bugs in the future, 
 > I will be happy to continue improving this project. 
 > But as for now its stable and can be used in any sort of project.
 > In case you face any problem feel free open an [issue](https://github.com/agile-ts/agile/issues).
 >
-> ❓ If you've any questions feel free to start a [discussions](https://github.com/agile-ts/agile/discussions). 
+> ❓ If you've any questions, don't hesitate to start a [discussion](https://github.com/agile-ts/agile/discussions).
 
 <img src="https://raw.githubusercontent.com/agile-ts/agile/master/static/header_background.png" alt="AgileTs">
-=======
- > ⚠️ **No longer actively maintained**. If there is more interest and people want to use this package, I will be happy to continue working on it. cheers
- > 
- > ❓ If you've any questions feel free to open a [discussions](https://github.com/agile-ts/agile/discussions).
- 
- <img src="https://raw.githubusercontent.com/agile-ts/agile/master/static/header_background.png" alt="AgileTs">
->>>>>>> 737b5947
 
 > 🎇 **Global State and Logic Library**
 
