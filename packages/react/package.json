{
  "name": "@agile-ts/react",
  "version": "0.0.7",
  "author": "BennoDev",
  "license": "MIT",
  "homepage": "https://agile-ts.org/",
  "description": "Extension to combine Agile with React or React-Native",
  "keywords": [
    "agile",
    "agile-ts",
    "react-component",
    "react",
    "reactjs",
    "reactive",
    "react-native"
  ],
  "main": "dist/index.js",
  "types": "dist/index.d.ts",
  "scripts": {
    "build": "tsc",
    "dev-publish": "yalc publish",
    "dev-push": "yalc push",
    "watch": "tsc-watch --onSuccess \"yarn run dev-push\"",
    "release": "yarn run build"
  },
  "devDependencies": {
    "@agile-ts/core": "file:../core",
    "@types/react": "^17.0.0",
    "react": "^17.0.1"
  },
  "peerDependencies": {
<<<<<<< HEAD
    "react": "^16.13.1",
    "@agile-ts/core": "^0.0.7"
=======
    "@agile-ts/core": "^0.0.6",
    "react": "^16.13.1"
>>>>>>> a47e634d
  },
  "publishConfig": {
    "access": "public"
  },
  "repository": {
    "type": "git",
    "url": "https://github.com/agile-ts/agile.git"
  },
  "files": [
    "dist",
    "LICENSE",
    "README.md"
  ]
}<|MERGE_RESOLUTION|>--- conflicted
+++ resolved
@@ -29,13 +29,8 @@
     "react": "^17.0.1"
   },
   "peerDependencies": {
-<<<<<<< HEAD
     "react": "^16.13.1",
     "@agile-ts/core": "^0.0.7"
-=======
-    "@agile-ts/core": "^0.0.6",
-    "react": "^16.13.1"
->>>>>>> a47e634d
   },
   "publishConfig": {
     "access": "public"
